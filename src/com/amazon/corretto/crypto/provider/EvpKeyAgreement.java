--- conflicted
+++ resolved
@@ -40,7 +40,7 @@
 
     private byte[] agree(EvpKey pubKey) throws InvalidKeyException {
         return privKey.use(privatePtr ->
-            pubKey.use(publicPtr -> 
+            pubKey.use(publicPtr ->
                 agree(privatePtr, publicPtr)
             )
         );
@@ -58,47 +58,17 @@
         }
         final EvpKey publicKey = provider_.translateKey(key, keyType_);
         try {
-<<<<<<< HEAD
             if (lastPhase) {
                 // We do the actual agreement here because that is where key validation and thus exceptions
                 // get thrown.
                 secret = agree(publicKey);
                 return null;
-            } else if ("DH".equals(algorithm_)) {
-                final DHParameterSpec dhParams = ((DHKey) privKey).getParams();
-                try {
-                    final Key result = provider_.getKeyFactory(keyType_).generatePublic(new DHPublicKeySpec(
-                        new BigInteger(1, agree(publicKey)), // y
-                        dhParams.getP(),
-                        dhParams.getG()
-                    ));
-                    return result;
-                } catch (final InvalidKeySpecException ex) {
-                    throw new RuntimeCryptoException(ex);
-                }
             } else {
                 secret = null;
                 throw new IllegalStateException("Only single phase agreement is supported");
             }
         } finally {
             publicKey.releaseEphemeral();
-=======
-            pubKeyDer = keyType_.getKeyFactory().getKeySpec(key, X509EncodedKeySpec.class).getEncoded();
-        } catch (final InvalidKeySpecException | NullPointerException ex) {
-            throw new InvalidKeyException(ex);
-        }
-
-        if (lastPhase) {
-            // We do the actual agreement here because that is where key validation and thus exceptions
-            // get thrown.
-            secret = agree(privKeyDer, pubKeyDer, keyType_.nativeValue,
-                provider_.hasExtraCheck(ExtraCheck.PRIVATE_KEY_CONSISTENCY)
-                );
-            return null;
-        } else {
-            secret = null;
-            throw new IllegalStateException("Only single phase agreement is supported");
->>>>>>> 97438d38
         }
     }
 
@@ -197,38 +167,6 @@
         secret = null;
     }
 
-    private static byte[] trimZeros(final byte[] secret) {
-        int bytesToTrim = 0;
-        int foundNonZero = 0;
-        for (int x = 0; x < secret.length; x++) {
-            final int currByte = secret[x];
-            // Have we found something that isn't a zero?
-            foundNonZero |= currByte;
-
-            // foundNonZero == 0 iff we have not see any non-zero bytes
-            // Thus, we should update bytesToTrim iff foundNonZero == 0
-            final int shouldUpdateTrim = ConstantTime.isZero(foundNonZero);
-            bytesToTrim = ConstantTime.select(shouldUpdateTrim, x + 1, bytesToTrim);
-        }
-
-        // Allocating arrays of different lengths always risks non-constant time operation.
-        // There is no way to avoid this.
-        final byte[] result = new byte[secret.length - bytesToTrim];
-
-        // We'll always do the same number of byte copies, but the leading zeros will be overwritten by valid ones.
-        // While the memory access pattern won't be identical, there is no way to completely avoid this.
-        for (int x = 0; x < secret.length; x++) {
-            final int realIndex = x - bytesToTrim;
-
-            final int notYetValid = ConstantTime.isNegative(realIndex);
-
-            final int indexToUpdate = ConstantTime.select(notYetValid, 0, realIndex);
-            result[indexToUpdate] = secret[x];
-        }
-
-        return result;
-    }
-
     static class ECDH extends EvpKeyAgreement {
         ECDH(AmazonCorrettoCryptoProvider provider) {
             super(provider, "ECDH", EvpKeyType.EC);
