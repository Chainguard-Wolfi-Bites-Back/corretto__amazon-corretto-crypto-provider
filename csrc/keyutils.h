--- conflicted
+++ resolved
@@ -7,116 +7,12 @@
 #ifndef KEYUTILS_H
 #define KEYUTILS_H 1
 
+#include <openssl/bn.h>
 #include <openssl/evp.h>
 #include <openssl/x509.h>
 #include "util.h"
 #include "env.h"
 
-<<<<<<< HEAD
-namespace AmazonCorrettoCryptoProvider
-{
-
-    class EvpKeyContext
-    {
-    public:
-        EvpKeyContext()
-            : digestCtx_(NULL), keyCtx_(NULL), key_(NULL) {}
-
-        virtual ~EvpKeyContext()
-        {
-            if (digestCtx_)
-            {
-                EVP_MD_CTX_destroy(digestCtx_);
-            }
-            if (keyCtx_)
-            {
-                EVP_PKEY_CTX_free(keyCtx_);
-            }
-            if (key_)
-            {
-                EVP_PKEY_free(key_);
-            }
-        }
-
-        EVP_MD_CTX *getDigestCtx() const { return digestCtx_; }
-        EVP_PKEY_CTX *getKeyCtx() const { return keyCtx_; }
-        EVP_PKEY *getKey() const { return key_; }
-        EVP_PKEY *get1Key() const
-        {
-            EVP_PKEY_up_ref(key_);
-            return key_;
-        }
-        EVP_PKEY **getKeyPtr() { return &key_; }
-
-        // If there was an old ctx, it is freed
-        EVP_MD_CTX *setDigestCtx(EVP_MD_CTX *digestCtx)
-        {
-            if (digestCtx_)
-            {
-                EVP_MD_CTX_destroy(digestCtx_);
-            }
-            digestCtx_ = digestCtx;
-            return digestCtx_;
-        }
-
-        // If there was an old ctx, it is freed
-        EVP_PKEY_CTX *setKeyCtx(EVP_PKEY_CTX *keyCtx)
-        {
-            if (keyCtx_)
-            {
-                EVP_PKEY_CTX_free(keyCtx_);
-            }
-
-            keyCtx_ = keyCtx;
-            return keyCtx_;
-        }
-
-        // If there was an old key, it is freed
-        EVP_PKEY *setKey(EVP_PKEY *key)
-        {
-            if (key_)
-            {
-                EVP_PKEY_free(key_);
-            }
-            key_ = key;
-            return key_;
-        }
-
-        // Allocates a copy of this object on the heap and zeros
-        // the pointers thus moving ownership of the contained objects
-        // to the new copy of this EvpKeyContext.
-        EvpKeyContext *moveToHeap()
-        {
-            EvpKeyContext *result = new EvpKeyContext();
-            result->setKey(key_);
-            result->setDigestCtx(digestCtx_);
-            result->setKeyCtx(keyCtx_);
-
-            // Zero our pointers so we don't free anything upon destruction
-            digestCtx_ = NULL;
-            keyCtx_ = NULL;
-            key_ = NULL;
-            return result;
-        }
-
-    private:
-        EVP_MD_CTX *digestCtx_;
-        EVP_PKEY_CTX *keyCtx_;
-        EVP_PKEY *key_;
-
-        // Disable copy & copy-assignment
-        EvpKeyContext(const EvpKeyContext &) DELETE_IMPLICIT;
-        EvpKeyContext &operator=(const EvpKeyContext &) DELETE_IMPLICIT;
-    };
-
-    EVP_PKEY *der2EvpPrivateKey(const unsigned char *der, const int derLen, const bool checkPrivateKey, const char *javaExceptionClass);
-    EVP_PKEY *der2EvpPublicKey(const unsigned char *der, const int derLen, const char *javaExceptionClass);
-    bool checkPrivateKey(EVP_PKEY *key);
-    bool checkPublicKey(EVP_PKEY *key);
-
-    class raii_cipher_ctx
-    {
-=======
 namespace AmazonCorrettoCryptoProvider {
 
 class EvpKeyContext {
@@ -139,6 +35,11 @@
     EVP_MD_CTX* getDigestCtx() const { return digestCtx_; }
     EVP_PKEY_CTX* getKeyCtx() const { return keyCtx_; }
     EVP_PKEY* getKey() const { return key_; }
+    EVP_PKEY* get1Key() const {
+        EVP_PKEY_up_ref(key_);
+        return key_;
+    }
+    EVP_PKEY** getKeyPtr() { return &key_; }
 
     // If there was an old ctx, it is freed
     EVP_MD_CTX* setDigestCtx(EVP_MD_CTX* digestCtx) {
@@ -196,21 +97,17 @@
 
 EVP_PKEY* der2EvpPrivateKey(const unsigned char* der, const int derLen, const bool checkPrivateKey, const char* javaExceptionClass);
 EVP_PKEY* der2EvpPublicKey(const unsigned char* der, const int derLen, const char* javaExceptionClass);
-bool checkKey(EVP_PKEY* key);
+bool checkKey(const EVP_PKEY* key);
+static bool inline BN_null_or_zero(const BIGNUM* bn) { return nullptr == bn || BN_is_zero(bn); }
 
 class raii_cipher_ctx {
->>>>>>> 97438d38
     private:
         EVP_CIPHER_CTX *m_ctx;
         bool m_owning;
 
     public:
         raii_cipher_ctx()
-<<<<<<< HEAD
-            : m_ctx(nullptr), m_owning(false)
-=======
         : m_ctx(nullptr), m_owning(false)
->>>>>>> 97438d38
         {
         }
 
@@ -274,11 +171,7 @@
         }
     };
 
-<<<<<<< HEAD
-} // namespace AmazonCorrettoCryptoProvider
-=======
 const EVP_MD *digestFromJstring(raii_env &env, jstring digestName);
 }
->>>>>>> 97438d38
 
 #endif